--- conflicted
+++ resolved
@@ -17,9 +17,9 @@
 const args = process.argv.slice(2);
 const command = args[0];
 const EXCLUDED_FILES = [
-  'LICENSE', 
-  'README.md', 
-  'package-lock.json', 
+  'LICENSE',
+  'README.md',
+  'package-lock.json',
   'package.json',
   'signature.json'
 ];
@@ -79,50 +79,17 @@
 
   fs.writeFileSync(privatePath, privateKey);
   fs.writeFileSync(publicPath, publicKey);
-<<<<<<< HEAD
-
-  console.log(`Keys generated successfully in ${outputPath}!`);
-  console.log(`Private key: ${privatePath}`);
-  console.log(`Public key: ${publicPath}`);
-=======
-  
+
   console.log(colors.green + `Keys generated successfully in ${outputPath}!` + colors.reset);
   console.log(colors.blue + `Private key: ${privatePath}` + colors.reset);
   console.log(colors.blue + `Public key: ${publicPath}` + colors.reset);
->>>>>>> c431cb2e
 }
 
 function normalizeContent(content) {
   return content.replace(/\r\n/g, '\n').replace(/\r/g, '\n');
 }
 
-<<<<<<< HEAD
-function getAllFiles(dir, baseDir = dir) {
-  let results = {};
-  const list = fs.readdirSync(dir);
-
-  for (const file of list) {
-    if (file.startsWith('.') || file === 'signature.json') continue;
-
-    const filePath = path.join(dir, file);
-    const stat = fs.statSync(filePath);
-
-    if (stat.isDirectory()) {
-      Object.assign(results, getAllFiles(filePath, baseDir));
-    } else {
-      const relativePath = path.relative(baseDir, filePath).replace(/\\/g, '/');
-      const content = normalizeContent(fs.readFileSync(filePath, 'utf8'));
-      results[relativePath] = content;
-    }
-  }
-
-  return results;
-}
-
 function signPlugin(pluginPath, privateKeyPath, keyId) {
-=======
-function signPlugin(pluginPath, privateKeyPath) {
->>>>>>> c431cb2e
   if (!fs.existsSync(pluginPath)) {
     throw new Error(`Plugin directory not found: ${pluginPath}`);
   }
@@ -169,20 +136,12 @@
     signaturePath,
     JSON.stringify(signatureData, null, 2)
   );
-<<<<<<< HEAD
-
-  console.log('Plugin signed successfully!');
-  console.log(`Signature file created: ${signaturePath}`);
-  console.log('Files included in signature:');
-  Object.keys(fileHashes).forEach(file => console.log(`  ${file}`));
-=======
-  
+
   console.log(colors.green + 'Plugin signed successfully!' + colors.reset);
   console.log(colors.blue + `Signature file created: ${signaturePath}` + colors.reset);
   console.log(colors.yellow + `Plugin version: ${info.version}` + colors.reset);
   console.log(colors.yellow + 'Files included in signature:' + colors.reset);
   Object.keys(fileHashes).forEach(file => console.log(colors.blue + `  ${file}` + colors.reset));
->>>>>>> c431cb2e
 }
 
 function verifyPlugin(pluginPath, publicKeyPath) {
@@ -238,19 +197,11 @@
   console.log(colors.blue + `
 TREM Plugin Signer v${SIGNER_VERSION}
 Usage:
-<<<<<<< HEAD
   generate <output-path>                              - Generate new key pair
   sign <plugin-path> <private-key> <public-key-name>  - Sign a plugin
   verify <plugin-path> <public-key>                   - Verify a plugin signature
   help                                                - Show this help
   `);
-=======
-  generate <output-path>             - Generate new key pair
-  sign <plugin-path> <private-key>   - Sign a plugin
-  verify <plugin-path> <public-key>  - Verify a plugin signature
-  help                              - Show this help
-  ` + colors.reset);
->>>>>>> c431cb2e
 }
 
 try {
